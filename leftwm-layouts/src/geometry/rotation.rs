--- conflicted
+++ resolved
@@ -1,10 +1,6 @@
 use serde::{Deserialize, Serialize};
 
-<<<<<<< HEAD
 use super::Rect;
-=======
-use super::{Float, Rect};
->>>>>>> c1390dee
 
 /// Represents the four different possibilities of rotation.
 #[derive(Debug, Clone, Copy, PartialEq, Eq, Serialize, Deserialize)]
@@ -80,11 +76,7 @@
     /// When a [`Rect`] is rotated inside a layout, then another corner
     /// of the [`Rect`] will become the new anchor point after the rotation.
     /// This method returns the current position of that corner.
-<<<<<<< HEAD
     pub fn next_anchor(&self, rect: &Rect) -> (i32, i32) {
-=======
-    pub fn next_anchor(&self, rect: &Float) -> (f32, f32) {
->>>>>>> c1390dee
         match self {
             // top-left
             Self::North => (rect.x, rect.y),
@@ -128,13 +120,8 @@
 
 #[cfg(test)]
 mod tests {
-<<<<<<< HEAD
+    use super::Rotation;
     use crate::geometry::Rect;
-=======
-    use crate::geometry::{Float, Rect};
->>>>>>> c1390dee
-
-    use super::Rotation;
 
     const SQUARE: Rect = Rect {
         x: 0,
@@ -177,44 +164,28 @@
 
     #[test]
     fn calc_anchor_north() {
-<<<<<<< HEAD
         let rect = Rect::new(0, 0, 1920, 1080);
-=======
-        let rect = Float::new(0.0, 0.0, 1920.0, 1080.0);
->>>>>>> c1390dee
         let anchor = Rotation::North.next_anchor(&rect);
         assert_eq!(anchor, (0, 0));
     }
 
     #[test]
     fn calc_anchor_east() {
-<<<<<<< HEAD
         let rect = Rect::new(0, 0, 1920, 1080);
-=======
-        let rect = Float::new(0.0, 0.0, 1920.0, 1080.0);
->>>>>>> c1390dee
         let anchor = Rotation::East.next_anchor(&rect);
         assert_eq!(anchor, (0, 1080));
     }
 
     #[test]
     fn calc_anchor_south() {
-<<<<<<< HEAD
         let rect = Rect::new(0, 0, 1920, 1080);
-=======
-        let rect = Float::new(0.0, 0.0, 1920.0, 1080.0);
->>>>>>> c1390dee
         let anchor = Rotation::South.next_anchor(&rect);
         assert_eq!(anchor, (1920, 1080));
     }
 
     #[test]
     fn calc_anchor_west() {
-<<<<<<< HEAD
         let rect = Rect::new(0, 0, 1920, 1080);
-=======
-        let rect = Float::new(0.0, 0.0, 1920.0, 1080.0);
->>>>>>> c1390dee
         let anchor = Rotation::West.next_anchor(&rect);
         assert_eq!(anchor, (1920, 0));
     }
